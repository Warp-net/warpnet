--- conflicted
+++ resolved
@@ -39,7 +39,7 @@
 * [Wails v2.10.2](https://github.com/wailsapp/wails)
 
 ## Run As Developer
-<<<<<<< HEAD
+## Run As Developer
 
 ```bash
 cd cmd/node/member # pick the member node dir
@@ -54,8 +54,6 @@
 - [ ] Create Snap package
 - [ ] Set up bootstrap nodes on each continent
 - [ ] ...
-=======
->>>>>>> 01b2581a
 
 ```bash
 cd cmd/node/member # pick the member node dir
